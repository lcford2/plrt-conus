--- conflicted
+++ resolved
@@ -3,7 +3,6 @@
 import re
 from itertools import combinations
 from multiprocessing import cpu_count
-from collections import defaultdict
 
 import matplotlib.gridspec as GS
 import matplotlib.patches as mpatch
@@ -401,22 +400,20 @@
     mean = scores.mean(axis=1)
     mean = [tup for tup in enumerate(list(mean))]
     mean.sort(key=lambda x: x[1])
-<<<<<<< HEAD
 
     output = [
         (similar_filtered[i], j, find_partitions_size_diff(similar_filtered[i]))
         for i, j in mean
     ]
     write_pickle(output, config.get_dir("agg_results") / "best_partitions_3.pickle")
-=======
-    
-    groups_by_size = defaultdict(list)
-    for i, j in mean:
-        groups = similar_filtered[i]
-        min_size = min(len(k) for k in groups)
-        groups_by_size[min_size].append((groups, j))
->>>>>>> e17d7aa5
+
+    # groups_by_size = defaultdict(list)
+    # for i, j in mean:
+    #     groups = similar_filtered[i]
+    #     min_size = min(len(k) for k in groups)
+    #     groups_by_size[min_size].append((groups, j))
     from IPython import embed as II
+
     II()
 
 
