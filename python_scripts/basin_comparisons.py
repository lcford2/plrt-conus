--- conflicted
+++ resolved
@@ -236,11 +236,7 @@
     # cmap = get_cmap("plasma_r")
     color_pal = sns.color_palette("Set2")
     color_dict = {
-<<<<<<< HEAD
         tuple(item): color_pal[i] for i, (k, item) in enumerate(BASIN_GROUPS.items())
-=======
-        tuple(item): cmap(norm(i)) for i, (k, item) in enumerate(BASIN_GROUPS.items())
->>>>>>> fa765583
     }
 
     color_vars = {}
