{
	"folders": [
		{
			"path": "."
		},
		{
			"path": "../../plrt"
		}
	],
	"settings": {
<<<<<<< HEAD
		"python.defaultInterpreterPath": "${workspaceFolder}/.venv/bin/python",
		"python.analysis.autoImportCompletions": false,
		"python.analysis.exclude": [
			"${workspaceFolder}/results",
			"${workspaceFolder}/aggregated_results",
			"${workspaceFolder}/data",
			"${workspaceFolder}/shell_scripts",
		],
		"python.formatting.provider": "black",
		"python.formatting.blackArgs": ["--line-length", "80"],
	}
=======
        "python.formatting.provider": "black",
        "python.formatting.blackArgs": [
            "--line-length", "80"
        ],
        "isort.args": [
            "--line-length", "80", "--trailing-comma",
            "--formatter", "black"
        ],
        "python.analysis.completeFunctionParens": true,
        "editor.tabCompletion": "on",
        "editor.tabSize": 4,
    }
>>>>>>> 06fcf24d
}<|MERGE_RESOLUTION|>--- conflicted
+++ resolved
@@ -8,8 +8,6 @@
 		}
 	],
 	"settings": {
-<<<<<<< HEAD
-		"python.defaultInterpreterPath": "${workspaceFolder}/.venv/bin/python",
 		"python.analysis.autoImportCompletions": false,
 		"python.analysis.exclude": [
 			"${workspaceFolder}/results",
@@ -17,10 +15,6 @@
 			"${workspaceFolder}/data",
 			"${workspaceFolder}/shell_scripts",
 		],
-		"python.formatting.provider": "black",
-		"python.formatting.blackArgs": ["--line-length", "80"],
-	}
-=======
         "python.formatting.provider": "black",
         "python.formatting.blackArgs": [
             "--line-length", "80"
@@ -33,5 +27,4 @@
         "editor.tabCompletion": "on",
         "editor.tabSize": 4,
     }
->>>>>>> 06fcf24d
 }